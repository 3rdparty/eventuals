--- conflicted
+++ resolved
@@ -33,12 +33,9 @@
         "stout/event-loop.h",
         "stout/timer.h",
         "stout/head.h",
-<<<<<<< HEAD
         "stout/dns-resolver.h",
         "stout/signal.h",
-=======
         "stout/filesystem.h",
->>>>>>> a6122370
     ],
     srcs = [
         "stout/scheduler.cc",
